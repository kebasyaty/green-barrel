--- conflicted
+++ resolved
@@ -19,10 +19,6 @@
 use std::{collections::HashMap, error::Error, fs::Metadata, path::Path, sync::RwLockReadGuard};
 
 use crate::{
-<<<<<<< HEAD
-=======
-    helpers::{FileData, ImageData},
->>>>>>> 22cf27c5
     store::MONGODB_CLIENT_STORE,
     widgets::{FileData, ImageData},
 };
@@ -676,11 +672,6 @@
                     "In the `refresh()` method, \
                              no technical database has been created for the project."
                 ))?
-<<<<<<< HEAD
-            } else {
-                let collection: Collection = db.collection("dynamic_widgets");
-                let filter = doc! {
-=======
             }
             //
             let collection: Collection = db.collection("dynamic_widgets");
@@ -693,57 +684,10 @@
             if collection.count_documents(filter.clone(), None)? == 0_i64 {
                 // Init new document.
                 let mut new_doc = doc! {
->>>>>>> 22cf27c5
                     "database": &meta.database_name,
                     "collection": &meta.collection_name,
                     "fields": {}
                 };
-<<<<<<< HEAD
-                // Check if there is a document in the database for
-                // storing the values of dynamic widgets of model.
-                if collection.count_documents(filter.clone(), None)? == 0_i64 {
-                    // Init new document.
-                    let mut new_doc = doc! {
-                        "database": &meta.database_name,
-                        "collection": &meta.collection_name,
-                        "fields": {}
-                    };
-                    // Add empty arrays to the new document.
-                    let mut fields_doc = Document::new();
-                    for (field, widget) in map_widget_type.clone() {
-                        if widget.contains("Dyn") {
-                            fields_doc.insert(field, Bson::Array(Vec::new()));
-                        }
-                    }
-                    // Insert new document.
-                    new_doc.insert("fields".to_string(), fields_doc);
-                    collection.insert_one(new_doc, None)?;
-                } else {
-                    // Get an existing document.
-                    let mut exist_doc = collection.find_one(filter.clone(), None)?.unwrap();
-                    // Get a document with `dynamic_widgets` fields.
-                    let fields_doc = exist_doc.get_document_mut("fields")?;
-                    // Get a list of fields from the technical database,
-                    // from the `dynamic_widgets` collection for current Model.
-                    let dyn_fields_from_db: Vec<String> =
-                        fields_doc.keys().map(|item| item.into()).collect();
-                    // Create an empty list for fields with dynamic widget types.
-                    let mut dyn_fields_from_model: Vec<String> = Vec::new();
-                    // Add new (if any) fields in `fields_doc`.
-                    for (field, widget) in trunc_map_widget_type.clone() {
-                        if widget.contains("Dyn") {
-                            dyn_fields_from_model.push(field.clone());
-                            // If the new field or widgets do not match,
-                            // initialize with an empty array.
-                            if !dyn_fields_from_db.contains(&field)
-                                || (widget
-                                    != *monitor_map_widget_type
-                                        .get(field.as_str())
-                                        .unwrap_or(&String::new()))
-                            {
-                                fields_doc.insert(field, Bson::Array(Vec::new()));
-                            }
-=======
                 // Add empty arrays to the new document.
                 let mut fields_doc = Document::new();
                 for (field, widget) in map_widget_type.clone() {
@@ -778,7 +722,6 @@
                                     .unwrap_or(&String::new()))
                         {
                             fields_doc.insert(field, Bson::Array(Vec::new()));
->>>>>>> 22cf27c5
                         }
                     }
                 }
